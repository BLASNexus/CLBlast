--- conflicted
+++ resolved
@@ -42,13 +42,8 @@
     "/include/clblast_netlib_c.h",
     "/src/clblast_netlib_c.cpp",
 ]
-<<<<<<< HEAD
 HEADER_LINES = [122, 77, 126, 23, 29, 41, 29, 65, 32]
-FOOTER_LINES = [25, 138, 27, 38, 6, 6, 6, 9, 2]
-=======
-HEADER_LINES = [123, 76, 126, 23, 29, 41, 65, 32]
-FOOTER_LINES = [25, 139, 27, 38, 6, 6, 9, 2]
->>>>>>> 0da1e380
+FOOTER_LINES = [25, 139, 27, 38, 6, 6, 6, 9, 2]
 HEADER_LINES_DOC = 0
 FOOTER_LINES_DOC = 63
 
