--- conflicted
+++ resolved
@@ -21,42 +21,6 @@
 namespace clblast {
 // =================================================================================================
 
-<<<<<<< HEAD
-// Stores the compiled binary or IR in the cache
-void StoreBinaryToCache(const std::string &binary, const std::string &device_name,
-                        const Precision &precision, const std::string &routine_name) {
-  #ifdef VERBOSE
-    printf("[DEBUG] Storing binary '%s' in cache\n", routine_name.c_str());
-  #endif
-  binary_cache_mutex_.lock();
-  binary_cache_.push_back(BinaryCache{binary, device_name, precision, routine_name});
-  binary_cache_mutex_.unlock();
-}
-
-// Stores the compiled program in the cache
-void StoreProgramToCache(const Program &program, const Context &context,
-                         const Precision &precision, const std::string &routine_name) {
-  #ifdef VERBOSE
-    printf("[DEBUG] Storing program '%s' in cache\n", routine_name.c_str());
-  #endif
-  program_cache_mutex_.lock();
-  program_cache_.push_back(ProgramCache{program, context(), precision, routine_name});
-  program_cache_mutex_.unlock();
-}
-
-// Queries the cache and retrieves a matching binary. Assumes that the match is available, throws
-// otherwise.
-const std::string& GetBinaryFromCache(const std::string &device_name, const Precision &precision,
-                                      const std::string &routine_name) {
-  #ifdef VERBOSE
-    printf("[DEBUG] Retrieving binary '%s' from cache\n", routine_name.c_str());
-  #endif
-  binary_cache_mutex_.lock();
-  for (auto &cached_binary: binary_cache_) {
-    if (cached_binary.MatchInCache(device_name, precision, routine_name)) {
-      binary_cache_mutex_.unlock();
-      return cached_binary.binary;
-=======
 template <typename Key, typename Value>
 template <typename U>
 Value Cache<Key, Value>::Get(const U &key, bool *in_cache) const {
@@ -74,29 +38,12 @@
   if (it == cache_.end()) {
     if (in_cache) {
       *in_cache = false;
->>>>>>> fd471e38
     }
     return Value();
   }
 
-<<<<<<< HEAD
-// Queries the cache and retrieves a matching program. Assumes that the match is available, throws
-// otherwise.
-const Program& GetProgramFromCache(const Context &context, const Precision &precision,
-                                   const std::string &routine_name) {
-  #ifdef VERBOSE
-    printf("[DEBUG] Retrieving program '%s' from cache\n", routine_name.c_str());
-  #endif
-  program_cache_mutex_.lock();
-  for (auto &cached_program: program_cache_) {
-    if (cached_program.MatchInCache(context(), precision, routine_name)) {
-      program_cache_mutex_.unlock();
-      return cached_program.program;
-    }
-=======
   if (in_cache) {
     *in_cache = true;
->>>>>>> fd471e38
   }
   return it->second;
 }
