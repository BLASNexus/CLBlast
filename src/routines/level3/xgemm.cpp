
// =================================================================================================
// This file is part of the CLBlast project. The project is licensed under Apache Version 2.0. This
// project loosely follows the Google C++ styleguide and uses a tab-size of two spaces and a max-
// width of 100 characters per line.
//
// Author(s):
//   Cedric Nugteren <www.cedricnugteren.nl>
//
// This file implements the Xgemm class (see the header for information about the class).
//
// =================================================================================================

#include "routines/level3/xgemm.hpp"

#include <string>
#include <vector>

namespace clblast {
// =================================================================================================

// Constructor: forwards to base class constructor
template <typename T>
Xgemm<T>::Xgemm(Queue &queue, EventPointer event, const std::string &name):
    Routine(queue, event, name,
            {"Copy","Pad","Transpose","Padtranspose","Xgemm","XgemmDirect","KernelSelection"},
            PrecisionValue<T>(), {
    #include "../../kernels/level3/level3.opencl"
    #include "../../kernels/level3/copy_fast.opencl"
    #include "../../kernels/level3/copy_pad.opencl"
    #include "../../kernels/level3/transpose_fast.opencl"
    #include "../../kernels/level3/transpose_pad.opencl"
    #include "../../kernels/level3/convert_symmetric.opencl"
    #include "../../kernels/level3/convert_triangular.opencl"
    #include "../../kernels/level3/convert_hermitian.opencl"
<<<<<<< HEAD
    , // separated in multiple parts to prevent C1091 in MSVC 2013
    #include "../../kernels/level3/xgemm_direct_part1.opencl"
    #include "../../kernels/level3/xgemm_direct_part2.opencl"
    #include "../../kernels/level3/xgemm_direct_part3.opencl"
    , // separated in multiple parts to prevent C1091 in MSVC 2013
=======
    }, {
    // keep in mind C1091 in MSVC 2013
    #include "../../kernels/level3/xgemm_direct_part1.opencl"
    #include "../../kernels/level3/xgemm_direct_part2.opencl"
    #include "../../kernels/level3/xgemm_direct_part3.opencl"
>>>>>>> 6f33279c
    #include "../../kernels/level3/xgemm_part1.opencl"
    #include "../../kernels/level3/xgemm_part2.opencl"
    #include "../../kernels/level3/xgemm_part3.opencl"
    }) {
}

// =================================================================================================

// The main routine
template <typename T>
void Xgemm<T>::DoGemm(const Layout layout,
                      const Transpose a_transpose, const Transpose b_transpose,
                      const size_t m, const size_t n, const size_t k,
                      const T alpha,
                      const Buffer<T> &a_buffer, const size_t a_offset, const size_t a_ld,
                      const Buffer<T> &b_buffer, const size_t b_offset, const size_t b_ld,
                      const T beta,
                      const Buffer<T> &c_buffer, const size_t c_offset, const size_t c_ld) {

  // Makes sure all dimensions are larger than zero
  if ((m == 0) || (n == 0) || (k == 0)) { throw BLASError(StatusCode::kInvalidDimension); }

  // Acquires the plugin object for this routine
  const auto &routine = plugin_.GetRoutine<plugin::RoutineXgemm<T>>();

  // Computes whether or not the matrices are transposed in memory. This is based on their layout
  // (row or column-major) and whether or not they are requested to be pre-transposed. Note
  // that the Xgemm kernel expects either matrices A and C (in case of row-major) or B (in case of
  // col-major) to be transformed, so transposing requirements are not the same as whether or not
  // the matrix is actually transposed in memory.
  const auto a_rotated = (layout == Layout::kColMajor && a_transpose != Transpose::kNo) ||
                         (layout == Layout::kRowMajor && a_transpose == Transpose::kNo);
  const auto b_rotated = (layout == Layout::kColMajor && b_transpose != Transpose::kNo) ||
                         (layout == Layout::kRowMajor && b_transpose == Transpose::kNo);
  const auto c_rotated = (layout == Layout::kRowMajor);

  // Computes the first and second dimensions of the 3 matrices taking into account whether the
  // matrices are rotated or not
  const auto a_one = (a_rotated) ? k : m;
  const auto a_two = (a_rotated) ? m : k;
  const auto b_one = (b_rotated) ? n : k;
  const auto b_two = (b_rotated) ? k : n;
  const auto c_one = (c_rotated) ? n : m;
  const auto c_two = (c_rotated) ? m : n;

  // Tests three matrices (A, B, C) for validity, first from a perspective of the OpenCL buffers and
  // their sizes, and then from a perspective of parameter values (e.g. m, n, k). Tests whether the
  // OpenCL buffers are valid and non-zero and whether the OpenCL buffers have sufficient storage
  // space. Also tests that the leading dimensions of:
  //    matrix A cannot be less than K when rotated, or less than M when not-rotated
  //    matrix B cannot be less than N when rotated, or less than K when not-rotated
  //    matrix C cannot be less than N when rotated, or less than M when not-rotated
  TestMatrixA(a_one, a_two, a_buffer, a_offset, a_ld);
  TestMatrixB(b_one, b_two, b_buffer, b_offset, b_ld);
  TestMatrixC(c_one, c_two, c_buffer, c_offset, c_ld);

  // Checks if we want to run the plugin-provided custom routine, in which case directly calls
  // the routine, skipping all input transformations
  if (routine.routine_mode == plugin::Routine::RoutineMode::Custom) {
    return routine.DoGemm(event_, &db_,
                          layout,
                          a_transpose, b_transpose,
                          m, n, k,
                          alpha,
                          a_buffer(), a_offset, a_ld,
                          b_buffer(), b_offset, b_ld,
                          beta,
                          c_buffer(), c_offset, c_ld);
  }

  // Computes desired transformations of input matrices
  static const auto a_want_rotated = false;
  static const auto b_want_rotated = true;
  static const auto c_want_rotated = false;
  const auto a_do_transpose = a_rotated != a_want_rotated;
  const auto b_do_transpose = b_rotated != b_want_rotated;
  const auto c_do_transpose = c_rotated != c_want_rotated;

  // In case of complex data-types, the transpose can also become a conjugate transpose
  const auto a_conjugate = (a_transpose == Transpose::kConjugate);
  const auto b_conjugate = (b_transpose == Transpose::kConjugate);

  // Selects which version of GEMM to run
  const auto m_n_k = static_cast<unsigned long>(m) * static_cast<unsigned long>(n) *
                     static_cast<unsigned long>(k);
  const auto do_gemm_direct = (m_n_k < static_cast<unsigned long>(db_["XGEMM_MIN_INDIRECT_SIZE"]));
  if (do_gemm_direct) { // for small sizes (single kernel)
    GemmDirect(m, n, k, alpha,
               a_buffer, a_offset, a_ld, b_buffer, b_offset, b_ld, beta,
               c_buffer, c_offset, c_ld,
               a_do_transpose, b_do_transpose, c_do_transpose, a_conjugate, b_conjugate);
  }
  else { // for larger sizes (pre/post-processing plus a very fast kernel)
    GemmIndirect(m, n, k, alpha,
                 a_buffer, a_offset, a_ld, b_buffer, b_offset, b_ld, beta,
                 c_buffer, c_offset, c_ld,
                 a_do_transpose, b_do_transpose, c_do_transpose, a_conjugate, b_conjugate,
                 a_one, a_two, a_want_rotated,
                 b_one, b_two, b_want_rotated,
                 c_one, c_two, c_want_rotated);
  }
}

// =================================================================================================

// The indirect version of GEMM. This uses the faster but non-general kernel. It has specific
// requirements, but several pre and post-processing kernels take care of those. However, the
// overhead of these extra kernels might not be ideal for certain devices/arguments.
template <typename T>
void Xgemm<T>::GemmIndirect(const size_t m, const size_t n, const size_t k,
                            const T alpha,
                            const Buffer<T> &a_buffer, const size_t a_offset, const size_t a_ld,
                            const Buffer<T> &b_buffer, const size_t b_offset, const size_t b_ld,
                            const T beta,
                            const Buffer<T> &c_buffer, const size_t c_offset, const size_t c_ld,
                            const bool a_do_transpose, const bool b_do_transpose, const bool c_do_transpose,
                            const bool a_conjugate, const bool b_conjugate,
                            const size_t a_one, const size_t a_two, const bool a_want_rotated,
                            const size_t b_one, const size_t b_two, const bool b_want_rotated,
                            const size_t c_one, const size_t c_two, const bool c_want_rotated) {
  // Calculates the ceiled versions of m, n, and k
  const auto m_ceiled = Ceil(m, db_["MWG"]);
  const auto n_ceiled = Ceil(n, db_["NWG"]);
  const auto k_ceiled = Ceil(k, db_["KWG"]);

  // Computes the first and second "internal" (ceiled) dimensions of the 3 matrices taking into account
  // whether the matrices need to be rotated or not for the kernel.
  const auto a_one_i = (a_want_rotated) ? k_ceiled : m_ceiled;
  const auto a_two_i = (a_want_rotated) ? m_ceiled : k_ceiled;
  const auto b_one_i = (b_want_rotated) ? n_ceiled : k_ceiled;
  const auto b_two_i = (b_want_rotated) ? k_ceiled : n_ceiled;
  const auto c_one_i = (c_want_rotated) ? n_ceiled : m_ceiled;
  const auto c_two_i = (c_want_rotated) ? m_ceiled : n_ceiled;

  // Determines whether or not temporary matrices are needed
  auto a_no_temp = a_one == a_one_i && a_two == a_two_i && a_ld == a_one && a_offset == 0 &&
                   a_do_transpose == false && a_conjugate == false;
  auto b_no_temp = b_one == b_one_i && b_two == b_two_i && b_ld == b_one && b_offset == 0 &&
                   b_do_transpose == false && b_conjugate == false;
  auto c_no_temp = c_one == c_one_i && c_two == c_two_i && c_ld == c_one && c_offset == 0 &&
                   c_do_transpose == false;

  // Creates the temporary matrices
  const auto a_temp = (a_no_temp) ? a_buffer : Buffer<T>(context_, a_one_i*a_two_i);
  const auto b_temp = (b_no_temp) ? b_buffer : Buffer<T>(context_, b_one_i*b_two_i);
  const auto c_temp = (c_no_temp) ? c_buffer : Buffer<T>(context_, c_one_i*c_two_i);

  // Events of all kernels (including pre/post processing kernels)
  auto eventWaitList = std::vector<Event>();
  auto emptyEventList = std::vector<Event>();

  // Runs the pre-processing kernel for matrix A. This transposes the matrix, but also pads zeros
  // to fill it up until it reaches a certain multiple of size (kernel parameter dependent). In
  // case nothing has to be done, these kernels can be skipped.
  if (!a_no_temp) {
    auto eventProcessA = Event();
    PadCopyTransposeMatrix(queue_, device_, db_, eventProcessA.pointer(), emptyEventList,
                           a_one, a_two, a_ld, a_offset, a_buffer,
                           a_one_i, a_two_i, a_one_i, 0, a_temp,
                           ConstantOne<T>(), program_,
                           true, a_do_transpose, a_conjugate);
    eventWaitList.push_back(eventProcessA);
  }

  // As above, but now for matrix B
  if (!b_no_temp) {
    auto eventProcessB = Event();
    PadCopyTransposeMatrix(queue_, device_, db_, eventProcessB.pointer(), emptyEventList,
                           b_one, b_two, b_ld, b_offset, b_buffer,
                           b_one_i, b_two_i, b_one_i, 0, b_temp,
                           ConstantOne<T>(), program_,
                           true, b_do_transpose, b_conjugate);
    eventWaitList.push_back(eventProcessB);
  }

  // As above, but now for matrix C. This is only necessary if C is used both as input and output.
  if (!c_no_temp && beta != static_cast<T>(0)) {
    auto eventProcessC = Event();
    PadCopyTransposeMatrix(queue_, device_, db_, eventProcessC.pointer(), emptyEventList,
                           c_one, c_two, c_ld, c_offset, c_buffer,
                           c_one_i, c_two_i, c_one_i, 0, c_temp,
                           ConstantOne<T>(), program_,
                           true, c_do_transpose, false);
    eventWaitList.push_back(eventProcessC);
  }

  // Retrieves the Xgemm kernel from the compiled binary
  auto kernel = Kernel(program_, "Xgemm");

  // Sets the kernel arguments
  kernel.SetArgument(0, static_cast<int>(m_ceiled));
  kernel.SetArgument(1, static_cast<int>(n_ceiled));
  kernel.SetArgument(2, static_cast<int>(k_ceiled));
  kernel.SetArgument(3, GetRealArg(alpha));
  kernel.SetArgument(4, GetRealArg(beta));
  kernel.SetArgument(5, a_temp());
  kernel.SetArgument(6, b_temp());
  kernel.SetArgument(7, c_temp());

  // Computes the global and local thread sizes
  const auto global = std::vector<size_t>{
    (c_one_i * db_["MDIMC"]) / db_["MWG"],
    (c_two_i * db_["NDIMC"]) / db_["NWG"]
  };
  const auto local = std::vector<size_t>{db_["MDIMC"], db_["NDIMC"]};

  // Launches the kernel
  auto eventKernel = Event();
  auto eventPointer = (!c_no_temp) ? eventKernel.pointer() : event_;
  RunKernel(kernel, queue_, device_, global, local, eventPointer, eventWaitList);

  // Runs the post-processing kernel if needed
  if (!c_no_temp) {
    eventWaitList.push_back(eventKernel);
    PadCopyTransposeMatrix(queue_, device_, db_, event_, eventWaitList,
                           c_one_i, c_two_i, c_one_i, 0, c_temp,
                           c_one, c_two, c_ld, c_offset, c_buffer,
                           ConstantOne<T>(), program_,
                           false, c_do_transpose, false);
  }
}


// =================================================================================================

// The direct version of GEMM, requiring just one kernel, no pre or post-processing kernels.
template <typename T>
void Xgemm<T>::GemmDirect(const size_t m, const size_t n, const size_t k,
                          const T alpha,
                          const Buffer<T> &a_buffer, const size_t a_offset, const size_t a_ld,
                          const Buffer<T> &b_buffer, const size_t b_offset, const size_t b_ld,
                          const T beta,
                          const Buffer<T> &c_buffer, const size_t c_offset, const size_t c_ld,
                          const bool a_do_transpose, const bool b_do_transpose, const bool c_do_transpose,
                          const bool a_conjugate, const bool b_conjugate) {

  // Retrieves the proper XgemmDirect kernel from the compiled binary
  const auto name = (a_do_transpose) ? (b_do_transpose ? "XgemmDirectTT" : "XgemmDirectTN") :
                                       (b_do_transpose ? "XgemmDirectNT" : "XgemmDirectNN");
  auto kernel = Kernel(program_, name);

  // Sets the kernel arguments
  kernel.SetArgument(0, static_cast<int>(m));
  kernel.SetArgument(1, static_cast<int>(n));
  kernel.SetArgument(2, static_cast<int>(k));
  kernel.SetArgument(3, GetRealArg(alpha));
  kernel.SetArgument(4, GetRealArg(beta));
  kernel.SetArgument(5, a_buffer());
  kernel.SetArgument(6, static_cast<int>(a_offset));
  kernel.SetArgument(7, static_cast<int>(a_ld));
  kernel.SetArgument(8, b_buffer());
  kernel.SetArgument(9, static_cast<int>(b_offset));
  kernel.SetArgument(10, static_cast<int>(b_ld));
  kernel.SetArgument(11, c_buffer());
  kernel.SetArgument(12, static_cast<int>(c_offset));
  kernel.SetArgument(13, static_cast<int>(c_ld));
  kernel.SetArgument(14, static_cast<int>(c_do_transpose));
  kernel.SetArgument(15, static_cast<int>(a_conjugate));
  kernel.SetArgument(16, static_cast<int>(b_conjugate));

  // Computes the global and local thread sizes
  const auto m_ceiled = Ceil(m, db_["WGD"]);
  const auto n_ceiled = Ceil(n, db_["WGD"]);
  const auto global = std::vector<size_t>{
    (m_ceiled * db_["MDIMCD"]) / db_["WGD"],
    (n_ceiled * db_["NDIMCD"]) / db_["WGD"]
  };
  const auto local = std::vector<size_t>{db_["MDIMCD"], db_["NDIMCD"]};

  // Launches the kernel
  RunKernel(kernel, queue_, device_, global, local, event_);
}

// =================================================================================================

// Compiles the templated class
template class Xgemm<half>;
template class Xgemm<float>;
template class Xgemm<double>;
template class Xgemm<float2>;
template class Xgemm<double2>;

// =================================================================================================
} // namespace clblast<|MERGE_RESOLUTION|>--- conflicted
+++ resolved
@@ -33,19 +33,11 @@
     #include "../../kernels/level3/convert_symmetric.opencl"
     #include "../../kernels/level3/convert_triangular.opencl"
     #include "../../kernels/level3/convert_hermitian.opencl"
-<<<<<<< HEAD
     , // separated in multiple parts to prevent C1091 in MSVC 2013
     #include "../../kernels/level3/xgemm_direct_part1.opencl"
     #include "../../kernels/level3/xgemm_direct_part2.opencl"
     #include "../../kernels/level3/xgemm_direct_part3.opencl"
     , // separated in multiple parts to prevent C1091 in MSVC 2013
-=======
-    }, {
-    // keep in mind C1091 in MSVC 2013
-    #include "../../kernels/level3/xgemm_direct_part1.opencl"
-    #include "../../kernels/level3/xgemm_direct_part2.opencl"
-    #include "../../kernels/level3/xgemm_direct_part3.opencl"
->>>>>>> 6f33279c
     #include "../../kernels/level3/xgemm_part1.opencl"
     #include "../../kernels/level3/xgemm_part2.opencl"
     #include "../../kernels/level3/xgemm_part3.opencl"
