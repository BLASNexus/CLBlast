--- conflicted
+++ resolved
@@ -34,11 +34,8 @@
     #include "../../kernels/level3/convert_hermitian.opencl"
     #include "../../kernels/level3/xgemm_part1.opencl"
     #include "../../kernels/level3/xgemm_part2.opencl"
-<<<<<<< HEAD
+    #include "../../kernels/level3/xgemm_part3.opencl"
     #include "../../kernels/level3/xgemm_direct.opencl"
-=======
-    #include "../../kernels/level3/xgemm_part3.opencl"
->>>>>>> b1929d8c
   ;
 }
 
