
// =================================================================================================
// This file is part of the CLBlast project. The project is licensed under Apache Version 2.0. This
// project loosely follows the Google C++ styleguide and uses a tab-size of two spaces and a max-
// width of 100 characters per line.
//
// Author(s):
//   Cedric Nugteren <www.cedricnugteren.nl>
//
// This file implements the Xgemm class (see the header for information about the class).
//
// =================================================================================================

#include "routines/level3/xgemm.hpp"

#include <string>
#include <vector>

namespace clblast {
// =================================================================================================

// Defines the assumptions of the GEMM kernels
template <typename T> const bool Xgemm<T>::a_want_rotated_ = false;
template <typename T> const bool Xgemm<T>::b_want_rotated_ = true;
template <typename T> const bool Xgemm<T>::c_want_rotated_ = false;

// Constructor: forwards to base class constructor
template <typename T>
Xgemm<T>::Xgemm(Queue &queue, EventPointer event, const std::string &name):
    Routine(queue, event, name,
            {"Copy","Pad","Transpose","Padtranspose","Xgemm","XgemmDirect","GemmRoutine"},
            PrecisionValue<T>(), {}, {
    #include "../../kernels/level3/level3.opencl"
    #include "../../kernels/level3/copy_fast.opencl"
    #include "../../kernels/level3/copy_pad.opencl"
    #include "../../kernels/level3/transpose_fast.opencl"
    #include "../../kernels/level3/transpose_pad.opencl"
    #include "../../kernels/level3/convert_symmetric.opencl"
    #include "../../kernels/level3/convert_triangular.opencl"
    #include "../../kernels/level3/convert_hermitian.opencl"
    , // separated in multiple parts to prevent C1091 in MSVC 2013
    #include "../../kernels/level3/xgemm_direct_part1.opencl"
    #include "../../kernels/level3/xgemm_direct_part2.opencl"
    #include "../../kernels/level3/xgemm_direct_part3.opencl"
    , // separated in multiple parts to prevent C1091 in MSVC 2013
    #include "../../kernels/level3/xgemm_part1.opencl"
    #include "../../kernels/level3/xgemm_part2.opencl"
    #include "../../kernels/level3/xgemm_part3.opencl"
    #include "../../kernels/level3/xgemm_part4.opencl"
    }) {
}

// =================================================================================================

// The main routine
template <typename T>
void Xgemm<T>::DoGemm(const Layout layout,
                      const Transpose a_transpose, const Transpose b_transpose,
                      const size_t m, const size_t n, const size_t k,
                      const T alpha,
                      const Buffer<T> &a_buffer, const size_t a_offset, const size_t a_ld,
                      const Buffer<T> &b_buffer, const size_t b_offset, const size_t b_ld,
                      const T beta,
<<<<<<< HEAD
                      const Buffer<T> &c_buffer, const size_t c_offset, const size_t c_ld) {

  // Makes sure all dimensions are larger than zero
  if ((m == 0) || (n == 0) || (k == 0)) { throw BLASError(StatusCode::kInvalidDimension); }

  // Computes whether or not the matrices are transposed in memory. This is based on their layout
  // (row or column-major) and whether or not they are requested to be pre-transposed. Note
  // that the Xgemm kernel expects either matrices A and C (in case of row-major) or B (in case of
  // col-major) to be transformed, so transposing requirements are not the same as whether or not
  // the matrix is actually transposed in memory.
  const auto a_rotated = (layout == Layout::kColMajor && a_transpose != Transpose::kNo) ||
                         (layout == Layout::kRowMajor && a_transpose == Transpose::kNo);
  const auto b_rotated = (layout == Layout::kColMajor && b_transpose != Transpose::kNo) ||
                         (layout == Layout::kRowMajor && b_transpose == Transpose::kNo);
  const auto c_rotated = (layout == Layout::kRowMajor);
  static const auto a_want_rotated = true;
  static const auto b_want_rotated = true;
  static const auto c_want_rotated = true;
  const auto a_do_transpose = a_rotated != a_want_rotated;
  const auto b_do_transpose = b_rotated != b_want_rotated;
  const auto c_do_transpose = c_rotated != c_want_rotated;

  // In case of complex data-types, the transpose can also become a conjugate transpose
  const auto a_conjugate = (a_transpose == Transpose::kConjugate);
  const auto b_conjugate = (b_transpose == Transpose::kConjugate);

  // Computes the first and second dimensions of the 3 matrices taking into account whether the
  // matrices are rotated or not
  const auto a_one = (a_rotated) ? k : m;
  const auto a_two = (a_rotated) ? m : k;
  const auto b_one = (b_rotated) ? n : k;
  const auto b_two = (b_rotated) ? k : n;
  const auto c_one = (c_rotated) ? n : m;
  const auto c_two = (c_rotated) ? m : n;
=======
                      const Buffer<T> &c_buffer, const size_t c_offset, const size_t c_ld,
                      const Buffer<T> &temp_buffer, const bool temp_buffer_provided) { // optional arguments

  // Computes the transpose/conjugate options and sets the a/b/c sizes based on that
  bool a_do_transpose, b_do_transpose, c_do_transpose, a_conjugate, b_conjugate;
  size_t a_one, a_two, b_one, b_two, c_one, c_two;
  ProcessArguments(layout, a_transpose, b_transpose, m, n, k,
                   a_one, a_two, b_one, b_two, c_one, c_two,
                   a_do_transpose, b_do_transpose, c_do_transpose, a_conjugate, b_conjugate);
>>>>>>> 52791bf3

  // Tests three matrices (A, B, C) for validity, first from a perspective of the OpenCL buffers and
  // their sizes, and then from a perspective of parameter values (e.g. m, n, k). Tests whether the
  // OpenCL buffers are valid and non-zero and whether the OpenCL buffers have sufficient storage
  // space. Also tests that the leading dimensions of:
  //    matrix A cannot be less than K when rotated, or less than M when not-rotated
  //    matrix B cannot be less than N when rotated, or less than K when not-rotated
  //    matrix C cannot be less than N when rotated, or less than M when not-rotated
  TestMatrixA(a_one, a_two, a_buffer, a_offset, a_ld);
  TestMatrixB(b_one, b_two, b_buffer, b_offset, b_ld);
  TestMatrixC(c_one, c_two, c_buffer, c_offset, c_ld);

  // Selects which version of GEMM to run
<<<<<<< HEAD
  const auto m_n_k = static_cast<unsigned long long>(m) * static_cast<unsigned long long>(n) *
                     static_cast<unsigned long long>(k);
  const auto database_value = static_cast<unsigned long long>(db_["XGEMM_MIN_INDIRECT_SIZE"]);
  const auto min_indirect_size = database_value * database_value * database_value;
  const auto do_gemm_direct = (m_n_k < min_indirect_size);
  if (false) { // for small sizes (single kernel)
=======
  const auto do_gemm_direct = UseDirectKernel(m, n, k, db_["XGEMM_MIN_INDIRECT_SIZE"]);
  if (do_gemm_direct) { // for small sizes (single kernel)
>>>>>>> 52791bf3
    GemmDirect(m, n, k, alpha,
               a_buffer, a_offset, a_ld, b_buffer, b_offset, b_ld, beta,
               c_buffer, c_offset, c_ld,
               a_do_transpose, b_do_transpose, c_do_transpose, a_conjugate, b_conjugate);
  }
  else { // for larger sizes (pre/post-processing plus a very fast kernel)
    GemmIndirect(m, n, k, alpha,
                 a_buffer, a_offset, a_ld, b_buffer, b_offset, b_ld, beta,
                 c_buffer, c_offset, c_ld,
                 a_do_transpose, b_do_transpose, c_do_transpose, a_conjugate, b_conjugate,
                 a_one, a_two, b_one, b_two, c_one, c_two,
                 temp_buffer, temp_buffer_provided);
  }
}

// =================================================================================================

// The indirect version of GEMM. This uses the faster but non-general kernel. It has specific
// requirements, but several pre and post-processing kernels take care of those. However, the
// overhead of these extra kernels might not be ideal for certain devices/arguments.
template <typename T>
void Xgemm<T>::GemmIndirect(const size_t m, const size_t n, const size_t k,
                            const T alpha,
                            const Buffer<T> &a_buffer, const size_t a_offset, const size_t a_ld,
                            const Buffer<T> &b_buffer, const size_t b_offset, const size_t b_ld,
                            const T beta,
                            const Buffer<T> &c_buffer, const size_t c_offset, const size_t c_ld,
                            const bool a_do_transpose, const bool b_do_transpose, const bool c_do_transpose,
                            const bool a_conjugate, const bool b_conjugate,
                            const size_t a_one, const size_t a_two,
                            const size_t b_one, const size_t b_two,
                            const size_t c_one, const size_t c_two,
                            const Buffer<T> &temp_buffer, const bool temp_buffer_provided) {

  // Calculates the ceiled versions of m, n, and k
  const auto m_ceiled = Ceil(m, db_["MWG"]);
  const auto n_ceiled = Ceil(n, db_["NWG"]);
  const auto k_ceiled = Ceil(k, db_["KWG"]);

  // Computes the first and second "internal" (ceiled) dimensions of the 3 matrices taking into account
  // whether the matrices need to be rotated or not for the kernel.
  size_t a_one_i, a_two_i, b_one_i, b_two_i, c_one_i, c_two_i;
  CalculateInternalDimensions(m, n, k, db_["MWG"], db_["NWG"], db_["KWG"],
                              a_one_i, a_two_i, b_one_i, b_two_i, c_one_i, c_two_i);

  // Determines whether or not temporary matrices are needed
  auto a_no_temp = NoTempBuffer(a_one, a_one_i, a_two, a_two_i, a_ld, a_offset, a_do_transpose, a_conjugate);
  auto b_no_temp = NoTempBuffer(b_one, b_one_i, b_two, b_two_i, b_ld, b_offset, b_do_transpose, b_conjugate);
  auto c_no_temp = NoTempBuffer(c_one, c_one_i, c_two, c_two_i, c_ld, c_offset, c_do_transpose, false);

  // Computes the sizes and offsets for (optional) temporary buffers for the 3 matrices
  auto b_temp_offset = size_t{0};
  auto c_temp_offset = size_t{0};
  const auto temp_size = ComputeTempSize(a_no_temp, b_no_temp, c_no_temp,
                                         a_one_i*a_two_i, b_one_i*b_two_i, c_one_i*c_two_i,
                                         b_temp_offset, c_temp_offset);
  if (!IsMultiple(b_temp_offset, db_["VWN"])) { throw BLASError(StatusCode::kUnexpectedError); }
  if (!IsMultiple(c_temp_offset, db_["VWM"])) { throw BLASError(StatusCode::kUnexpectedError); }

  // Creates the buffer for the (optional) temporary matrices. Note that we use 'a_buffer' in case
  // when no temporary buffer is needed, but that's just to make it compile: it is never used.
  const auto temp_buffer_all = (temp_buffer_provided) ? temp_buffer :
                               ((temp_size > 0) ? Buffer<T>(context_, temp_size) : a_buffer);

  // Verifies if the provided temporary buffer is large enough
  if (temp_buffer_provided) {
    const auto required_size = temp_size * sizeof(T);
    if (temp_buffer_all.GetSize() < required_size) { throw BLASError(StatusCode::kInsufficientMemoryTemp); }
  }

  // Sets the buffer pointers for (temp) matrices A, B, and C
  const auto a_temp = (a_no_temp) ? a_buffer : temp_buffer_all;
  const auto b_temp = (b_no_temp) ? b_buffer : temp_buffer_all;
  const auto c_temp = (c_no_temp) ? c_buffer : temp_buffer_all;

  // Events of all kernels (including pre/post processing kernels)
  auto eventWaitList = std::vector<Event>();
  auto emptyEventList = std::vector<Event>();

  // Runs the pre-processing kernel for matrix A. This transposes the matrix, but also pads zeros
  // to fill it up until it reaches a certain multiple of size (kernel parameter dependent). In
  // case nothing has to be done, these kernels can be skipped.
  if (!a_no_temp) {
    auto eventProcessA = Event();
    PadCopyTransposeMatrix(queue_, device_, db_, eventProcessA.pointer(), emptyEventList,
                           a_one, a_two, a_ld, a_offset, a_buffer,
                           a_one_i, a_two_i, a_one_i, 0, a_temp,
                           ConstantOne<T>(), program_,
                           true, a_do_transpose, a_conjugate);
    eventWaitList.push_back(eventProcessA);
  }

  // As above, but now for matrix B
  if (!b_no_temp) {
    auto eventProcessB = Event();
    PadCopyTransposeMatrix(queue_, device_, db_, eventProcessB.pointer(), emptyEventList,
                           b_one, b_two, b_ld, b_offset, b_buffer,
                           b_one_i, b_two_i, b_one_i, b_temp_offset, b_temp,
                           ConstantOne<T>(), program_,
                           true, b_do_transpose, b_conjugate);
    eventWaitList.push_back(eventProcessB);
  }

  // As above, but now for matrix C. This is only necessary if C is used both as input and output.
  if (!c_no_temp && beta != static_cast<T>(0)) {
    auto eventProcessC = Event();
    PadCopyTransposeMatrix(queue_, device_, db_, eventProcessC.pointer(), emptyEventList,
                           c_one, c_two, c_ld, c_offset, c_buffer,
                           c_one_i, c_two_i, c_one_i, c_temp_offset, c_temp,
                           ConstantOne<T>(), program_,
                           true, c_do_transpose, false);
    eventWaitList.push_back(eventProcessC);
  }

  // Retrieves the Xgemm kernel from the compiled binary
  auto kernel = Kernel(program_, "Xgemm");

  // Sets the kernel arguments
  kernel.SetArgument(0, static_cast<int>(m_ceiled));
  kernel.SetArgument(1, static_cast<int>(n_ceiled));
  kernel.SetArgument(2, static_cast<int>(k_ceiled));
  kernel.SetArgument(3, GetRealArg(alpha));
  kernel.SetArgument(4, GetRealArg(beta));
  kernel.SetArgument(5, a_temp());
  kernel.SetArgument(6, b_temp());
  kernel.SetArgument(7, c_temp());
  kernel.SetArgument(8, static_cast<int>(b_temp_offset / db_["VWN"]));
  kernel.SetArgument(9, static_cast<int>(c_temp_offset / db_["VWM"]));

  // Computes the global and local thread sizes
  const auto global = std::vector<size_t>{
    (c_one_i * db_["MDIMC"]) / db_["MWG"],
    (c_two_i * db_["NDIMC"]) / db_["NWG"]
  };
  const auto local = std::vector<size_t>{db_["MDIMC"], db_["NDIMC"]};

  // Launches the kernel
  auto eventKernel = Event();
  auto eventPointer = (!c_no_temp) ? eventKernel.pointer() : event_;
  RunKernel(kernel, queue_, device_, global, local, eventPointer, eventWaitList);

  // Runs the post-processing kernel if needed
  if (!c_no_temp) {
    eventWaitList.push_back(eventKernel);
    PadCopyTransposeMatrix(queue_, device_, db_, event_, eventWaitList,
                           c_one_i, c_two_i, c_one_i, c_temp_offset, c_temp,
                           c_one, c_two, c_ld, c_offset, c_buffer,
                           ConstantOne<T>(), program_,
                           false, c_do_transpose, false);
  }
}


// =================================================================================================

// The direct version of GEMM, requiring just one kernel, no pre or post-processing kernels.
template <typename T>
void Xgemm<T>::GemmDirect(const size_t m, const size_t n, const size_t k,
                          const T alpha,
                          const Buffer<T> &a_buffer, const size_t a_offset, const size_t a_ld,
                          const Buffer<T> &b_buffer, const size_t b_offset, const size_t b_ld,
                          const T beta,
                          const Buffer<T> &c_buffer, const size_t c_offset, const size_t c_ld,
                          const bool a_do_transpose, const bool b_do_transpose, const bool c_do_transpose,
                          const bool a_conjugate, const bool b_conjugate) {

  // Retrieves the proper XgemmDirect kernel from the compiled binary
  const auto name = (a_do_transpose) ? (b_do_transpose ? "XgemmDirectTT" : "XgemmDirectTN") :
                                       (b_do_transpose ? "XgemmDirectNT" : "XgemmDirectNN");
  auto kernel = Kernel(program_, name);

  // Sets the kernel arguments
  kernel.SetArgument(0, static_cast<int>(m));
  kernel.SetArgument(1, static_cast<int>(n));
  kernel.SetArgument(2, static_cast<int>(k));
  kernel.SetArgument(3, GetRealArg(alpha));
  kernel.SetArgument(4, GetRealArg(beta));
  kernel.SetArgument(5, a_buffer());
  kernel.SetArgument(6, static_cast<int>(a_offset));
  kernel.SetArgument(7, static_cast<int>(a_ld));
  kernel.SetArgument(8, b_buffer());
  kernel.SetArgument(9, static_cast<int>(b_offset));
  kernel.SetArgument(10, static_cast<int>(b_ld));
  kernel.SetArgument(11, c_buffer());
  kernel.SetArgument(12, static_cast<int>(c_offset));
  kernel.SetArgument(13, static_cast<int>(c_ld));
  kernel.SetArgument(14, static_cast<int>(c_do_transpose));
  kernel.SetArgument(15, static_cast<int>(a_conjugate));
  kernel.SetArgument(16, static_cast<int>(b_conjugate));

  // Computes the global and local thread sizes
  const auto m_ceiled = Ceil(m, db_["WGD"]);
  const auto n_ceiled = Ceil(n, db_["WGD"]);
  const auto global = std::vector<size_t>{
  //  CeilDiv(m * db_["MDIMCD"], db_["WGD"]),
  //  CeilDiv(n * db_["NDIMCD"], db_["WGD"])
      (m_ceiled * db_["MDIMCD"]) / db_["WGD"],
      (n_ceiled * db_["NDIMCD"]) / db_["WGD"]
  };
  const auto local = std::vector<size_t>{db_["MDIMCD"], db_["NDIMCD"]};

  // Launches the kernel
  RunKernel(kernel, queue_, device_, global, local, event_);
}

// =================================================================================================

// Compiles the templated class
template class Xgemm<half>;
template class Xgemm<float>;
template class Xgemm<double>;
template class Xgemm<float2>;
template class Xgemm<double2>;

// =================================================================================================
} // namespace clblast<|MERGE_RESOLUTION|>--- conflicted
+++ resolved
@@ -20,9 +20,9 @@
 // =================================================================================================
 
 // Defines the assumptions of the GEMM kernels
-template <typename T> const bool Xgemm<T>::a_want_rotated_ = false;
+template <typename T> const bool Xgemm<T>::a_want_rotated_ = true;
 template <typename T> const bool Xgemm<T>::b_want_rotated_ = true;
-template <typename T> const bool Xgemm<T>::c_want_rotated_ = false;
+template <typename T> const bool Xgemm<T>::c_want_rotated_ = true;
 
 // Constructor: forwards to base class constructor
 template <typename T>
@@ -61,42 +61,6 @@
                       const Buffer<T> &a_buffer, const size_t a_offset, const size_t a_ld,
                       const Buffer<T> &b_buffer, const size_t b_offset, const size_t b_ld,
                       const T beta,
-<<<<<<< HEAD
-                      const Buffer<T> &c_buffer, const size_t c_offset, const size_t c_ld) {
-
-  // Makes sure all dimensions are larger than zero
-  if ((m == 0) || (n == 0) || (k == 0)) { throw BLASError(StatusCode::kInvalidDimension); }
-
-  // Computes whether or not the matrices are transposed in memory. This is based on their layout
-  // (row or column-major) and whether or not they are requested to be pre-transposed. Note
-  // that the Xgemm kernel expects either matrices A and C (in case of row-major) or B (in case of
-  // col-major) to be transformed, so transposing requirements are not the same as whether or not
-  // the matrix is actually transposed in memory.
-  const auto a_rotated = (layout == Layout::kColMajor && a_transpose != Transpose::kNo) ||
-                         (layout == Layout::kRowMajor && a_transpose == Transpose::kNo);
-  const auto b_rotated = (layout == Layout::kColMajor && b_transpose != Transpose::kNo) ||
-                         (layout == Layout::kRowMajor && b_transpose == Transpose::kNo);
-  const auto c_rotated = (layout == Layout::kRowMajor);
-  static const auto a_want_rotated = true;
-  static const auto b_want_rotated = true;
-  static const auto c_want_rotated = true;
-  const auto a_do_transpose = a_rotated != a_want_rotated;
-  const auto b_do_transpose = b_rotated != b_want_rotated;
-  const auto c_do_transpose = c_rotated != c_want_rotated;
-
-  // In case of complex data-types, the transpose can also become a conjugate transpose
-  const auto a_conjugate = (a_transpose == Transpose::kConjugate);
-  const auto b_conjugate = (b_transpose == Transpose::kConjugate);
-
-  // Computes the first and second dimensions of the 3 matrices taking into account whether the
-  // matrices are rotated or not
-  const auto a_one = (a_rotated) ? k : m;
-  const auto a_two = (a_rotated) ? m : k;
-  const auto b_one = (b_rotated) ? n : k;
-  const auto b_two = (b_rotated) ? k : n;
-  const auto c_one = (c_rotated) ? n : m;
-  const auto c_two = (c_rotated) ? m : n;
-=======
                       const Buffer<T> &c_buffer, const size_t c_offset, const size_t c_ld,
                       const Buffer<T> &temp_buffer, const bool temp_buffer_provided) { // optional arguments
 
@@ -106,7 +70,6 @@
   ProcessArguments(layout, a_transpose, b_transpose, m, n, k,
                    a_one, a_two, b_one, b_two, c_one, c_two,
                    a_do_transpose, b_do_transpose, c_do_transpose, a_conjugate, b_conjugate);
->>>>>>> 52791bf3
 
   // Tests three matrices (A, B, C) for validity, first from a perspective of the OpenCL buffers and
   // their sizes, and then from a perspective of parameter values (e.g. m, n, k). Tests whether the
@@ -120,17 +83,8 @@
   TestMatrixC(c_one, c_two, c_buffer, c_offset, c_ld);
 
   // Selects which version of GEMM to run
-<<<<<<< HEAD
-  const auto m_n_k = static_cast<unsigned long long>(m) * static_cast<unsigned long long>(n) *
-                     static_cast<unsigned long long>(k);
-  const auto database_value = static_cast<unsigned long long>(db_["XGEMM_MIN_INDIRECT_SIZE"]);
-  const auto min_indirect_size = database_value * database_value * database_value;
-  const auto do_gemm_direct = (m_n_k < min_indirect_size);
+  const auto do_gemm_direct = UseDirectKernel(m, n, k, db_["XGEMM_MIN_INDIRECT_SIZE"]);
   if (false) { // for small sizes (single kernel)
-=======
-  const auto do_gemm_direct = UseDirectKernel(m, n, k, db_["XGEMM_MIN_INDIRECT_SIZE"]);
-  if (do_gemm_direct) { // for small sizes (single kernel)
->>>>>>> 52791bf3
     GemmDirect(m, n, k, alpha,
                a_buffer, a_offset, a_ld, b_buffer, b_offset, b_ld, beta,
                c_buffer, c_offset, c_ld,
