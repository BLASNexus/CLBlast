--- conflicted
+++ resolved
@@ -53,7 +53,6 @@
 class Database : public plugin::Database {
  public:
 
-<<<<<<< HEAD
   // Type alias for the database parameters
   using Parameters = std::unordered_map<std::string, size_t>;
 
@@ -73,14 +72,6 @@
     std::vector<std::string> parameter_names;
     std::vector<DatabaseVendor> vendors;
   };
-=======
-  // These data structures are part of the plugin interface now
-  using Parameters = plugin::database::Parameters;
-  using ParametersPtr = const Parameters*;
-  using DatabaseDevice = plugin::database::Device;
-  using DatabaseVendor = plugin::database::Vendor;
-  using DatabaseEntry = plugin::database::Routine;
->>>>>>> 6f33279c
 
   // The OpenCL device vendors
   static const std::string kDeviceVendorAll;
@@ -97,20 +88,12 @@
   Database() = default;
 
   // The constructor with a user-provided database overlay (potentially an empty vector)
-<<<<<<< HEAD
   explicit Database(const Device &device, const std::string &kernel_name,
-                    const Precision precision, const std::vector<DatabaseEntry> &overlay);
+                    const Precision precision, const plugin::Plugin &plugin);
 
   // Accessor of values by key
   size_t operator[](const std::string &key) const { return parameters_->find(key)->second; }
   bool exists(const std::string &key) const { return (parameters_->count(key) == 1); }
-=======
-  explicit Database(const Device &device, const std::vector<std::string> &routines,
-                    const Precision precision, const plugin::Plugin &plugin);
-
-  // Accessor of values by key
-  size_t operator[](const std::string &key) const { return parameters_->find(key)->second; }
->>>>>>> 6f33279c
 
   // Obtain a list of OpenCL pre-processor defines based on the parameters
   std::string GetDefines() const;
